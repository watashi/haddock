Changes in version 2.14.0

 * Print entities with missing documentation (#258)

 * Print a warning message when given `-optghc` instead of `--optghc` (#5)

 * Add `--compatible-interface-versions` (#231)

 * Allow to generate latex documentation for FFI declarations (#247)

 * Add copyright and license information to generated documentation

 * Improved to Unicode support

 * Bold markup support

 * Nested paragraphs

 * Better escaping

 * Header markup

 * Parser should no longer fail to parse any markup

 * {-# OPTIONS_HADDOCK show-extensions #-} pragma will show the GHC extensions
   enabled in the module.

 * Properly render License field (#271)

<<<<<<< HEAD
 * Print type/data family instances

 * Fix display of poly-kinded type operators
=======
 * Print type/data family instances (for exported types only)

 * Fix display of poly-kinded type operators (#189)

 * PatternSynonyms support

 * Fix display of implicit parameters (#260)

 * Fix rendering of Contents when links are present (#276)

 * Fix documentation duplication on record fields (#195)

 * Add `--source-entity-line` for exact line links (eg. things defined
   inside TH splices) (#79)

 * Display fixity information for names with nonstandard fixities

 * Bird tracks specified like "> code" no longer suffer from an extra leading
   space in the code output
>>>>>>> 1063ade7

Changes in version 2.13.2

 * Handle HsExplicitListTy in renamer (#213)

 * Allow haddock markup in deprecation messages

 * Export more types from Documentation.Haddock

 * Include everything that is required to run the test suite with the cabal
   package (#230)

Changes in version 2.13.1

 * Hide instances that are "internal" to a module

 * Add support for properties in documentation

 * Fix a bug with spurious superclass constraints

 * Fix and extend the Haddock API

Changes in version 2.12.0

 * Labeled URLs (e.g <http://example.net/ some label>)

 * Improved memory usage (new dependency: deepseq)

Changes in version 2.11.0

 * Show deprecation messages for identifiers

 * List identifiers declared on the same line (with a common type) separately

 * Don't crash on unicode strings in doc comments

 * Fix reporting of modules safe haskell mode

 * Fix a case where we were generating invalid xhtml

 * Improved --qual option (no crashes, proper error messages)

 * A new --qual option "aliased" which qualifies identifers by the module alias
   used in the source code

 * The Haddock API restores GHC's static flags after invocation

 * Access to unexported identifiers through the Haddock API again

Changes in version 2.10.0

 * Require GHC >= 7.4

 * Safe Haskell indications on module pages

 * Type declarations on identifiers no longer necessary

 * Add flag --interface-version

 * Warn when comment refers to in-scope identifier without documentation

 * Bug fix: links to out-of-scope things (#78)

 * Bug fix: module references to other packages work again

Changes in version 2.9.4

  * Require GHC >= 7.2

  * Support Alex 3.x

Changes in version 2.9.3

  [This is the version that comes with GHC 7.2.1 although it claims it's 2.9.2!]

  * Build with GHC 7.2.1

  * Support blank lines in results of examples

  * A type signature for multiple names generates one signature in the output

  * Minor bug fixes

Changes in version 2.9.2

  * Build with GHC 7.0.2

  * Write Hoogle output in utf8; fixes GHC build on Windows

Changes in version 2.9.1

  * Fix build in GHC tree

  * Improve .cabal file

Changes in version 2.9.0

  * Drop support for ghc < 7

  * New flag --qual for qualification of names

  * Print doc coverage information to stdout when generating docs

  * Include an 'All' option in the A-Z subdivided index

  * Make TOC group header identifiers validate

  * Minor changes to the API

Changes in the version that comes with GHC 7.0.1

  [This version claims it is 2.8.0 but is actually based on 2.8.1]

  * Fix URL creation on Windows: Use / not \ in URLs.

  * Support GHC 7.0

Changes in version 2.8.1

  * Fix build on Windows with MinGW

Changes in version 2.8.0

  * HTML backend completely rewritten to generate semantically rich XHTML
    using the xhtml package.

  * New default CSS based on the color scheme chosen for the new Haskell
    wiki, with a pull-out tab for the synopsis.

  * Theme engine based on CSS files. Themes can be switched from the
    header menu. (New flags --built-in-themes and --theme. The latter
    is an alias for --css which now has extended semantics).

  * Markup support for executable examples/unit-tests. To be used with an
    upcoming version of the DocTest program.

  * Addition of a LaTeX backend.

  * Frames-mode can be enabled from the header menu.

  * Path to source entities can be specified per package, so that source
    links work for cross-package documentation.

  * Support for a second form of enumerated lists (1. 2. etc).

  * Additions and changes to the Haddock API.

  * New flag --no-tmp-comp-dir to tell Haddock to write and pick up
    compilation files (.o, .hi, etc) to/from GHC's output directory instead
    of a temporary directory.

  * Various bug fixes.

-----------------------------------------------------------------------------

Changes in version 2.6.1 (bug fix release from the stable branch)

  * Fix #128

-----------------------------------------------------------------------------

Changes in version 2.7.2

  * Add Paths_haddock to library

-----------------------------------------------------------------------------

Changes in version 2.7.1:

  * Fix problems with library part of .cabal file

-----------------------------------------------------------------------------

Changes in version 2.7.0:

  * Instances can be commented

  * The Haddock API now exposes more of the internals of Haddock

  * Bug fixes (most importantly #128)

-----------------------------------------------------------------------------

Changes in version 2.6.0:

  * Drop support for GHC 6.10.*

  * Add support for GHC 6.12.1

  * Cross-package documentation: full documentation show up when re-exporting
    things coming from external packages

  * Lexing and parsing the Haddock comment markup is now done in Haddock
    again, instead of in GHC

  * Slightly prettier printing of instance heads

  * Support platforms for which GHC has no native code generator

  * Add a flag --print-ghc-libdir

  * Minor bug fixes

-----------------------------------------------------------------------------

Changed in version 2.5.0:

  * Drop support for GHC 6.8.*

  * Add support for GHC 6.10.3 and 6.10.4

  * Revert to the old multi-page index for large packages (#106)

  * Show GADT records in the generated documentation

  * Create output directory if it doesn't exist (#104)

  * Use the native codegen instead of compiling via C for TH modules

  * Add --use-unicode flag for displaying prettier versions of common symbols

  * Mutiple verbosity levels: remove --verbose and add --verbosity=n

-----------------------------------------------------------------------------

Changed in version 2.4.2:

  * Support GHC 6.10.2

  * Haddock no longer crashes on Template Haskell modules (#68)
    (only with GHC 6.10.2 or above)

  * Fix problem with Template Haskell-generated declarations disappearing (#59)

  * Generate two anchors for each link for compatibility between IE and Opera
    (#45)

  * Improved error messages

  * Show re-exports from external packages again (GHC ticket #2746)

  * Store hidden modules in .haddock files again (needed by the haddock
    library)

  * Avoid processing boot modules

  * Pragmas may exist between document comments and declarations

  * Do not indicate that a constructor argument is unboxed

  * Fix problem with with non-working links to ghc-prim

  * Allow referring to a specific section within a module in a module link
    (#65)

  * Fixes to the Hoogle backend

  * Improvements to the haddock library

  * Many other fixes (including #67, #69, #58, #57)

-----------------------------------------------------------------------------

Changed in version 2.4.1:

  * Depend on base 4.* when GHC >= 6.9, otherwise 3.*

-----------------------------------------------------------------------------

Changed in version 2.4.0:

  * Add framed view of the HTML documentation

  * Build with GHC 6.8.2 and 6.8.3 again

  * Support images in documentation comments again

  * Small improvements to the Hoogle output

  * A few bugs has been fixed

-----------------------------------------------------------------------------

Changed in version 2.3.0:

  * Support for GHC 6.10.1

  * Slightly improved space usage

  * Fix a bug that made hidden modules show up in the contents & index pages

  * Fix a bug that made Haddock load modules twice

  * Improvements to the Hoogle output

-----------------------------------------------------------------------------

Changed in version 2.2.2:

  * Relax version dependency on ghc-paths

-----------------------------------------------------------------------------

Changes in version 2.2.1:

  * Support for GHC 6.8.3

  * The Hoogle backend is back, thanks to Neil Mitchell. The plan is to be
    compatible with the upcoming Hoogle 4 pre-release

  * Show associated types in the documentation for class declarations

  * Show type family declarations

  * Show type equality predicates

  * Major bug fixes (#1 and #44)

  * It is no longer required to specify the path to GHC's lib dir

  * Remove unnecessary parenthesis in type signatures

-----------------------------------------------------------------------------

Changes in version 2.1.0:

  * Fix a bug that made links point to the defining module instead
    of the "best" one (e.g Int pointing to GHC.Base instead of Data.Int)

  * Fix a couple of smaller bugs

  * The representation of DocName was changed in the library

  * Add a flag --no-warnings for turning off warnings

-----------------------------------------------------------------------------

Changes in version 2.0.0.0:

  * The GHC API is used as the front-end

  * Haddock now understands all syntax understood by GHC 6.8.2

  * Haddock can generate documentation for some of the language extensions
    in GHC 6.8.2

  * Format of module attributes has changed. The only way of specifiying
    module attributes is via a new OPTIONS_HADDOCK pragma. Example:
    {-# OPTIONS_HADDOCK hide, prune #-}

  * Haddock understands literate source files

  * Add a small library to read Haddock's interface files

  * Add a flag -B for passing the path to the GHC lib dir

  * Add a flag --optghc for passing options to GHC

  * Add a flag --ghc-version for printing the GHC version

  * Remove --use-package, --allow-missing-html, --ghc-pkg, in favour of only
    supporting --read-interface

  * Remove --package flag, the GHC flag -package-name can be used instead

  * Remove --no-implicit-prelude flag, the GHC flag -XNoImplicitPrelude can
    be used instead

-----------------------------------------------------------------------------

Changes in version 0.9:

  * Infix type operators, e.g., first :: a~>a' -> (a,b)~>(a',b)

  * Add a search box to the index page which automatically narrows
    the index to the search as you type (thanks to Neil Mitchell).

  * Add a --ghc-pkg flag

  * Add a flag --allow-missing-html

  * URL expansion for %%, %L, %{LINE}

  * added substitution %{FILE///c}

  * Lexing of /.../ is now more like '...', in that a / character must
    be matched by another / character on the same line, otherwise it
    is treated as a literal '/'.  This removes a common source of
    accidental parse errors in documentation.

  * Various bugs were fixed.

  * Cabal 1.2 is now required, and Haddock builds with GHC 6.8.x.

-----------------------------------------------------------------------------

Changes in version 0.8:

  * Haddock has a Cabal build system, and will build on Windows without
    Cygwin or MSYS.  GHC 6.4 or later is required.

  * New options: --comments-base, --comments-module, --comments-entity
    for generating links to pages (eg. wiki) for collecting user comments.

  * New options: --source-base, --source-module, --source-entity
    for generating links to source code.  Haddock now understands
    {-# LINE #-} pragmas, which means it can figure out the correct
    name for the source file even if the file is preprocessed.

  * Haddock generates output for populating the Hoogle search engine.

  * New markup <<url>> for including images.

-----------------------------------------------------------------------------

Changes in version 0.7:

  * Changes in the way Haddock decides where to direct hyperlinks.  Each entity
    is now assigned a single "home" module, and all hyperlinks are directed
    to that module.  See the docs ("Hyperlinking and re-exported entities")
    for details.

  * New options --ignore-all-exports, --hide

  * New option --use-package for creating documentation that hyperlinks to
    the HTML documentation for existing packages on your system.  It works
    by querying ghc-pkg for the location of the Haddock interface and
    HTML for the given package.

  * Parts of the HTML documentation, notably lists of instances, are
    now "collapsible" with a +/- button.  Also, the contents page is now
    in the form of tree in which subtrees can be collapsed.

  * Support for Microsoft DevHelp and HtmlHelp 2.0 formats.

  * Support for a short description for each module for the contents page.

  * Compiles with GHC 6.4+

  * Various bugfixes

-----------------------------------------------------------------------------

Changes in version 0.6:

  * Implicit parameters, zip comprehensions and 'mdo' are now
    supported by the parser.

  * Some lexical bugs were fixed, mainly concerning literal paragraphs
    next to non-literal paragraphs.

  * New options:  --gen-index, --use-index, --gen-contents and --use-contents,
    for generting a combined index and contents for several libraries
    from the appropriate .haddock files.

  * There is now one index rather than separate Function/Constructor and
    Type/Class indices.  Where a name refers to several entities, these
    are listed separately in the index.

  * New option: -v, elicits more verbose warnings.  Some warnings are
    now turned off by default; Haddock should be a little less noisy
    in general.

  * Markup for definition lists has been added.  See the documentation
    for details.

  * New option: --package for setting the package name.  The package
    is listed alongside each module name in the combined contents.

  * Entities which are re-exported from another package now at least
    leave a hyperlink in the generated HTML, rather than nothing at all.

  * Some fixes for bugs which caused incorrect hyperlinks in the
    generated HTML.  In particular, instances should now be linked
    correctly.

  * Some aesthetic improvements to the generated HTML.

-----------------------------------------------------------------------------

Changes in version 0.5:

  * Compiles with recent versions of GHC.

  * A few bugs have been fixed.

  * New labelling/linking feature (see "Anchors" in the manual).

-----------------------------------------------------------------------------

Changes in version 0.4:

  * Import declarations which list entities in parentheses, or with
    hiding clauses, are now properly supported.  Modulo one or two
    small infelicities, the full Haskell modules system is now supported.

  * Haddock is now more flexible about the placing of separators
    (commas, semicolons) in relation to doc comments.

  * There is support for generating and reading "interface files"
    which describe the exports of a set of modules.  This is useful
    for generating documentation which hyperlinks to
    previously-generated documentation.

  * Support for generating the extra files required by the Microsoft
    Help compiler.

  * New option: --prologue specifies a file of documentation which is
    placed on the contents page.

  * Many bugs fixed

-----------------------------------------------------------------------------
Changes in version 0.3:

  * Documentation on individual function arguments is now implemented

  * Links can be made to identifiers that aren't in scope, by using
    the fully qualified name.

  * Instances are collected and listed with the appropriate classes
    and datatypes (not for derived instances yet).

  * Single quotes are only interpreted specially when they surround a
    legal Haskell identifier, otherwise they are treated literally.

  * Bird-tracked text is now literal.  If you want marked-up text in
    a code block, use the @...@ notation instead.

  * Various changes to the layout, it generally looks nicer now.

  * Various bugs fixed.

-----------------------------------------------------------------------------
Changes in version 0.2:

  * The [...] markup for typewriter font has been changed to @...@.

  * Module attributes introduced (see the documentation for details).

  * {- ... -} style comments may now be used for documentation annotations

  * Recursive modules are detected and reported as an error.

  * Existential constructors and rank-N types are now groked by the parser

  * Some type rendering cleaned up

  * `abc' is accepted as well as 'abc' to markup an identifier

  * Several bugs fixed, and error messages improved.<|MERGE_RESOLUTION|>--- conflicted
+++ resolved
@@ -27,11 +27,6 @@
 
  * Properly render License field (#271)
 
-<<<<<<< HEAD
- * Print type/data family instances
-
- * Fix display of poly-kinded type operators
-=======
  * Print type/data family instances (for exported types only)
 
  * Fix display of poly-kinded type operators (#189)
@@ -51,7 +46,6 @@
 
  * Bird tracks specified like "> code" no longer suffer from an extra leading
    space in the code output
->>>>>>> 1063ade7
 
 Changes in version 2.13.2
 
