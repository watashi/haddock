--- conflicted
+++ resolved
@@ -121,11 +121,7 @@
 -- we skip type patterns for now
 ppTySyn :: Bool -> LinksInfo -> SrcSpan -> DocForDecl DocName -> TyClDecl DocName -> Bool
         -> Qualification -> Html
-<<<<<<< HEAD
-ppTySyn summary links loc doc (TySynonym (L _ name) _ ltyvars _ ltype _) unicode qual
-=======
-ppTySyn summary links loc doc (TySynonym (L _ name) ltyvars _ ltype) unicode qual
->>>>>>> 53a15353
+ppTySyn summary links loc doc (TySynonym (L _ name) ltyvars _ ltype_ ) unicode qual
   = ppTypeOrFunSig summary links loc [name] (unLoc ltype) doc
                    (full, hdr, spaceHtml +++ equals) unicode qual
   where
