--- conflicted
+++ resolved
@@ -64,14 +64,13 @@
               expItemInstances =
                 case mb_info of
                   Just (_, _, instances) ->
-<<<<<<< HEAD
                     let insts = map (first synifyInstHead) $ sortImage (first instHead)
                                 [ (instanceSig i, getName i) | i <- instances ]
-=======
+{- FIXME
                     let insts = map (first synifyInstHead) $ sortImage (first instHead) $
                                 filter (\((_,_,cls,tys),_) -> not $ isInstanceHidden expInfo cls tys)
                                 [ (instanceHead' i, getName i) | i <- instances ]
->>>>>>> 3d25ea29
+-}
                     in [ (inst, lookupInstDoc name iface ifaceMap instIfaceMap)
                        | (inst, name) <- insts ]
                   Nothing -> []
@@ -101,11 +100,13 @@
 
 
 -- | Like GHC's 'instanceHead' but drops "silent" arguments.
+{- FIXME
 instanceHead' :: ClsInst -> ([TyVar], ThetaType, Class, [Type])
 instanceHead' ispec = (tvs, dropSilentArgs dfun theta, cls, tys)
   where
     dfun = is_dfun ispec
     (tvs, theta, cls, tys) = instanceHead ispec
+-}
 
 
 -- | Drop "silent" arguments. See GHC Note [Silent superclass
