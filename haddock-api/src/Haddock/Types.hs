<<<<<<< HEAD
{-# LANGUAGE CPP #-}
{-# LANGUAGE DeriveDataTypeable, DeriveFunctor, DeriveFoldable, DeriveTraversable, StandaloneDeriving #-}
{-# LANGUAGE TypeFamilies, RecordWildCards #-}
=======
{-# LANGUAGE CPP, DeriveDataTypeable, DeriveFunctor, DeriveFoldable, DeriveTraversable, StandaloneDeriving, TypeFamilies, RecordWildCards #-}
{-# LANGUAGE FlexibleContexts #-}
{-# LANGUAGE UndecidableInstances #-} -- Note [Pass sensitive types]
                                      -- in module GHC.PlaceHolder
>>>>>>> d2be5e88
{-# OPTIONS_GHC -fno-warn-orphans #-}
-----------------------------------------------------------------------------
-- |
-- Module      :  Haddock.Types
-- Copyright   :  (c) Simon Marlow      2003-2006,
--                    David Waern       2006-2009,
--                    Mateusz Kowalczyk 2013
-- License     :  BSD-like
--
-- Maintainer  :  haddock@projects.haskellorg
-- Stability   :  experimental
-- Portability :  portable
--
-- Types that are commonly used through-out Haddock. Some of the most
-- important types are defined here, like 'Interface' and 'DocName'.
-----------------------------------------------------------------------------
module Haddock.Types (
  module Haddock.Types
  , HsDocString, LHsDocString
  , Fixity(..)
  , module Documentation.Haddock.Types
 ) where

import Control.Exception
import Control.Arrow hiding ((<+>))
import Control.DeepSeq
import Data.Typeable
import Data.Map (Map)
import Data.Data (Data)
import qualified Data.Map as Map
import Documentation.Haddock.Types
import BasicTypes (Fixity(..))

import GHC hiding (NoLink)
import DynFlags (Language)
import qualified GHC.LanguageExtensions as LangExt
import Coercion
import NameSet
import OccName
import Outputable
import Control.Applicative (Applicative(..))
import Control.Monad (ap)

import Haddock.Backends.Hyperlinker.Types

-----------------------------------------------------------------------------
-- * Convenient synonyms
-----------------------------------------------------------------------------


type IfaceMap      = Map Module Interface
type InstIfaceMap  = Map Module InstalledInterface  -- TODO: rename
type DocMap a      = Map Name (MDoc a)
type ArgMap a      = Map Name (Map Int (MDoc a))
type SubMap        = Map Name [Name]
type DeclMap       = Map Name [LHsDecl Name]
type InstMap       = Map SrcSpan Name
type FixMap        = Map Name Fixity
type DocPaths      = (FilePath, Maybe FilePath) -- paths to HTML and sources


-----------------------------------------------------------------------------
-- * Interface
-----------------------------------------------------------------------------


-- | 'Interface' holds all information used to render a single Haddock page.
-- It represents the /interface/ of a module. The core business of Haddock
-- lies in creating this structure. Note that the record contains some fields
-- that are only used to create the final record, and that are not used by the
-- backends.
data Interface = Interface
  {
    -- | The module behind this interface.
    ifaceMod             :: !Module

    -- | Original file name of the module.
  , ifaceOrigFilename    :: !FilePath

    -- | Textual information about the module.
  , ifaceInfo            :: !(HaddockModInfo Name)

    -- | Documentation header.
  , ifaceDoc             :: !(Documentation Name)

    -- | Documentation header with cross-reference information.
  , ifaceRnDoc           :: !(Documentation DocName)

    -- | Haddock options for this module (prune, ignore-exports, etc).
  , ifaceOptions         :: ![DocOption]

    -- | Declarations originating from the module. Excludes declarations without
    -- names (instances and stand-alone documentation comments). Includes
    -- names of subordinate declarations mapped to their parent declarations.
  , ifaceDeclMap         :: !(Map Name [LHsDecl Name])

    -- | Documentation of declarations originating from the module (including
    -- subordinates).
  , ifaceDocMap          :: !(DocMap Name)
  , ifaceArgMap          :: !(ArgMap Name)

    -- | Documentation of declarations originating from the module (including
    -- subordinates).
  , ifaceRnDocMap        :: !(DocMap DocName)
  , ifaceRnArgMap        :: !(ArgMap DocName)

  , ifaceSubMap          :: !(Map Name [Name])
  , ifaceFixMap          :: !(Map Name Fixity)

  , ifaceExportItems     :: ![ExportItem Name]
  , ifaceRnExportItems   :: ![ExportItem DocName]

    -- | All names exported by the module.
  , ifaceExports         :: ![Name]

    -- | All \"visible\" names exported by the module.
    -- A visible name is a name that will show up in the documentation of the
    -- module.
  , ifaceVisibleExports  :: ![Name]

    -- | Aliases of module imports as in @import A.B.C as C@.
  , ifaceModuleAliases   :: !AliasMap

    -- | Instances exported by the module.
  , ifaceInstances       :: ![ClsInst]
  , ifaceFamInstances    :: ![FamInst]

    -- | Orphan instances
  , ifaceOrphanInstances :: ![DocInstance Name]
  , ifaceRnOrphanInstances :: ![DocInstance DocName]

    -- | The number of haddockable and haddocked items in the module, as a
    -- tuple. Haddockable items are the exports and the module itself.
  , ifaceHaddockCoverage :: !(Int, Int)

    -- | Warnings for things defined in this module.
  , ifaceWarningMap :: !WarningMap

    -- | Tokenized source code of module (avaliable if Haddock is invoked with
    -- source generation flag).
  , ifaceTokenizedSrc :: !(Maybe [RichToken])
  }

type WarningMap = Map Name (Doc Name)


-- | A subset of the fields of 'Interface' that we store in the interface
-- files.
data InstalledInterface = InstalledInterface
  {
    -- | The module represented by this interface.
    instMod            :: Module

    -- | Textual information about the module.
  , instInfo           :: HaddockModInfo Name

    -- | Documentation of declarations originating from the module (including
    -- subordinates).
  , instDocMap         :: DocMap Name

  , instArgMap         :: ArgMap Name

    -- | All names exported by this module.
  , instExports        :: [Name]

    -- | All \"visible\" names exported by the module.
    -- A visible name is a name that will show up in the documentation of the
    -- module.
  , instVisibleExports :: [Name]

    -- | Haddock options for this module (prune, ignore-exports, etc).
  , instOptions        :: [DocOption]

  , instSubMap         :: Map Name [Name]
  , instFixMap         :: Map Name Fixity
  }


-- | Convert an 'Interface' to an 'InstalledInterface'
toInstalledIface :: Interface -> InstalledInterface
toInstalledIface interface = InstalledInterface
  { instMod            = ifaceMod            interface
  , instInfo           = ifaceInfo           interface
  , instDocMap         = ifaceDocMap         interface
  , instArgMap         = ifaceArgMap         interface
  , instExports        = ifaceExports        interface
  , instVisibleExports = ifaceVisibleExports interface
  , instOptions        = ifaceOptions        interface
  , instSubMap         = ifaceSubMap         interface
  , instFixMap         = ifaceFixMap         interface
  }


-----------------------------------------------------------------------------
-- * Export items & declarations
-----------------------------------------------------------------------------


data ExportItem name

  -- | An exported declaration.
  = ExportDecl
      {
        -- | A declaration.
        expItemDecl :: !(LHsDecl name)

        -- | Maybe a doc comment, and possibly docs for arguments (if this
        -- decl is a function or type-synonym).
      , expItemMbDoc :: !(DocForDecl name)

        -- | Subordinate names, possibly with documentation.
      , expItemSubDocs :: ![(name, DocForDecl name)]

        -- | Instances relevant to this declaration, possibly with
        -- documentation.
      , expItemInstances :: ![DocInstance name]

        -- | Fixity decls relevant to this declaration (including subordinates).
      , expItemFixities :: ![(name, Fixity)]

        -- | Whether the ExportItem is from a TH splice or not, for generating
        -- the appropriate type of Source link.
      , expItemSpliced :: !Bool
      }

  -- | An exported entity for which we have no documentation (perhaps because it
  -- resides in another package).
  | ExportNoDecl
      { expItemName :: !name

        -- | Subordinate names.
      , expItemSubs :: ![name]
      }

  -- | A section heading.
  | ExportGroup
      {
        -- | Section level (1, 2, 3, ...).
        expItemSectionLevel :: !Int

        -- | Section id (for hyperlinks).
      , expItemSectionId :: !String

        -- | Section heading text.
      , expItemSectionText :: !(Doc name)
      }

  -- | Some documentation.
  | ExportDoc !(MDoc name)

  -- | A cross-reference to another module.
  | ExportModule !Module

data Documentation name = Documentation
  { documentationDoc :: Maybe (MDoc name)
  , documentationWarning :: !(Maybe (Doc name))
  } deriving Functor


-- | Arguments and result are indexed by Int, zero-based from the left,
-- because that's the easiest to use when recursing over types.
type FnArgsDoc name = Map Int (MDoc name)
type DocForDecl name = (Documentation name, FnArgsDoc name)


noDocForDecl :: DocForDecl name
noDocForDecl = (Documentation Nothing Nothing, Map.empty)


-----------------------------------------------------------------------------
-- * Cross-referencing
-----------------------------------------------------------------------------


-- | Type of environment used to cross-reference identifiers in the syntax.
type LinkEnv = Map Name Module

-- | Extends 'Name' with cross-reference information.
data DocName
  = Documented Name Module
     -- ^ This thing is part of the (existing or resulting)
     -- documentation. The 'Module' is the preferred place
     -- in the documentation to refer to.
  | Undocumented Name
     -- ^ This thing is not part of the (existing or resulting)
     -- documentation, as far as Haddock knows.
  deriving (Eq, Data)

type instance PostRn DocName NameSet  = PlaceHolder
type instance PostRn DocName Fixity   = PlaceHolder
type instance PostRn DocName Bool     = PlaceHolder
type instance PostRn DocName [Name]   = PlaceHolder

type instance PostTc DocName Kind     = PlaceHolder
type instance PostTc DocName Type     = PlaceHolder
type instance PostTc DocName Coercion = PlaceHolder

instance NamedThing DocName where
  getName (Documented name _) = name
  getName (Undocumented name) = name

-- | Useful for debugging
instance Outputable DocName where
  ppr = ppr . getName

instance OutputableBndr DocName where
  pprBndr _ = ppr . getName
  pprPrefixOcc = pprPrefixOcc . getName
  pprInfixOcc = pprInfixOcc . getName

class NamedThing name => SetName name where

    setName :: Name -> name -> name


instance SetName Name where

    setName name' _ = name'


instance SetName DocName where

    setName name' (Documented _ mdl) = Documented name' mdl
    setName name' (Undocumented _) = Undocumented name'



-----------------------------------------------------------------------------
-- * Instances
-----------------------------------------------------------------------------

-- | The three types of instances
data InstType name
  = ClassInst
      { clsiCtx :: [HsType name]
      , clsiTyVars :: LHsQTyVars name
      , clsiSigs :: [Sig name]
      , clsiAssocTys :: [PseudoFamilyDecl name]
      }
  | TypeInst  (Maybe (HsType name)) -- ^ Body (right-hand side)
  | DataInst (TyClDecl name)        -- ^ Data constructors

instance (OutputableBndrId a)
         => Outputable (InstType a) where
  ppr (ClassInst { .. }) = text "ClassInst"
      <+> ppr clsiCtx
      <+> ppr clsiTyVars
      <+> ppr clsiSigs
  ppr (TypeInst  a) = text "TypeInst"  <+> ppr a
  ppr (DataInst  a) = text "DataInst"  <+> ppr a


-- | Almost the same as 'FamilyDecl' except for type binders.
--
-- In order to perform type specialization for class instances, we need to
-- substitute class variables to appropriate type. However, type variables in
-- associated type are specified using 'LHsTyVarBndrs' instead of 'HsType'.
-- This makes type substitution impossible and to overcome this issue,
-- 'PseudoFamilyDecl' type is introduced.
data PseudoFamilyDecl name = PseudoFamilyDecl
    { pfdInfo :: FamilyInfo name
    , pfdLName :: Located name
    , pfdTyVars :: [LHsType name]
    , pfdKindSig :: LFamilyResultSig name
    }


mkPseudoFamilyDecl :: FamilyDecl name -> PseudoFamilyDecl name
mkPseudoFamilyDecl (FamilyDecl { .. }) = PseudoFamilyDecl
    { pfdInfo = fdInfo
    , pfdLName = fdLName
    , pfdTyVars = [ L loc (mkType bndr) | L loc bndr <- hsq_explicit fdTyVars ]
    , pfdKindSig = fdResultSig
    }
  where
    mkType (KindedTyVar (L loc name) lkind) =
        HsKindSig tvar lkind
      where
        tvar = L loc (HsTyVar NotPromoted (L loc name))
    mkType (UserTyVar name) = HsTyVar NotPromoted name


-- | An instance head that may have documentation and a source location.
type DocInstance name = (InstHead name, Maybe (MDoc name), Located name)

-- | The head of an instance. Consists of a class name, a list of kind
-- parameters, a list of type parameters and an instance type
data InstHead name = InstHead
    { ihdClsName :: name
    , ihdKinds :: [HsType name]
    , ihdTypes :: [HsType name]
    , ihdInstType :: InstType name
    }


-- | An instance origin information.
--
-- This is used primarily in HTML backend to generate unique instance
-- identifiers (for expandable sections).
data InstOrigin name
    = OriginClass name
    | OriginData name
    | OriginFamily name


instance NamedThing name => NamedThing (InstOrigin name) where

    getName (OriginClass name) = getName name
    getName (OriginData name) = getName name
    getName (OriginFamily name) = getName name


-----------------------------------------------------------------------------
-- * Documentation comments
-----------------------------------------------------------------------------


type LDoc id = Located (Doc id)

type Doc id = DocH (ModuleName, OccName) id
type MDoc id = MetaDoc (ModuleName, OccName) id

instance (NFData a, NFData mod)
         => NFData (DocH mod a) where
  rnf doc = case doc of
    DocEmpty                  -> ()
    DocAppend a b             -> a `deepseq` b `deepseq` ()
    DocString a               -> a `deepseq` ()
    DocParagraph a            -> a `deepseq` ()
    DocIdentifier a           -> a `deepseq` ()
    DocIdentifierUnchecked a  -> a `deepseq` ()
    DocModule a               -> a `deepseq` ()
    DocWarning a              -> a `deepseq` ()
    DocEmphasis a             -> a `deepseq` ()
    DocBold a                 -> a `deepseq` ()
    DocMonospaced a           -> a `deepseq` ()
    DocUnorderedList a        -> a `deepseq` ()
    DocOrderedList a          -> a `deepseq` ()
    DocDefList a              -> a `deepseq` ()
    DocCodeBlock a            -> a `deepseq` ()
    DocHyperlink a            -> a `deepseq` ()
    DocPic a                  -> a `deepseq` ()
    DocMathInline a           -> a `deepseq` ()
    DocMathDisplay a          -> a `deepseq` ()
    DocAName a                -> a `deepseq` ()
    DocProperty a             -> a `deepseq` ()
    DocExamples a             -> a `deepseq` ()
    DocHeader a               -> a `deepseq` ()

<<<<<<< HEAD
#if !MIN_VERSION_GLASGOW_HASKELL(8,0,1,1)
-- These were added to GHC itself in 8.0.2
=======
#if __GLASGOW_HASKELL__ < 801
-- These were added to GHC itself in 8.2.1
>>>>>>> d2be5e88
instance NFData Name where rnf x = seq x ()
instance NFData OccName where rnf x = seq x ()
instance NFData ModuleName where rnf x = seq x ()
#endif

instance NFData id => NFData (Header id) where
  rnf (Header a b) = a `deepseq` b `deepseq` ()

instance NFData Hyperlink where
  rnf (Hyperlink a b) = a `deepseq` b `deepseq` ()

instance NFData Picture where
  rnf (Picture a b) = a `deepseq` b `deepseq` ()

instance NFData Example where
  rnf (Example a b) = a `deepseq` b `deepseq` ()


exampleToString :: Example -> String
exampleToString (Example expression result) =
    ">>> " ++ expression ++ "\n" ++  unlines result


data DocMarkup id a = Markup
  { markupEmpty                :: a
  , markupString               :: String -> a
  , markupParagraph            :: a -> a
  , markupAppend               :: a -> a -> a
  , markupIdentifier           :: id -> a
  , markupIdentifierUnchecked  :: (ModuleName, OccName) -> a
  , markupModule               :: String -> a
  , markupWarning              :: a -> a
  , markupEmphasis             :: a -> a
  , markupBold                 :: a -> a
  , markupMonospaced           :: a -> a
  , markupUnorderedList        :: [a] -> a
  , markupOrderedList          :: [a] -> a
  , markupDefList              :: [(a,a)] -> a
  , markupCodeBlock            :: a -> a
  , markupHyperlink            :: Hyperlink -> a
  , markupAName                :: String -> a
  , markupPic                  :: Picture -> a
  , markupMathInline           :: String -> a
  , markupMathDisplay          :: String -> a
  , markupProperty             :: String -> a
  , markupExample              :: [Example] -> a
  , markupHeader               :: Header a -> a
  }


data HaddockModInfo name = HaddockModInfo
  { hmi_description :: Maybe (Doc name)
  , hmi_copyright   :: Maybe String
  , hmi_license     :: Maybe String
  , hmi_maintainer  :: Maybe String
  , hmi_stability   :: Maybe String
  , hmi_portability :: Maybe String
  , hmi_safety      :: Maybe String
  , hmi_language    :: Maybe Language
  , hmi_extensions  :: [LangExt.Extension]
  }


emptyHaddockModInfo :: HaddockModInfo a
emptyHaddockModInfo = HaddockModInfo
  { hmi_description = Nothing
  , hmi_copyright   = Nothing
  , hmi_license     = Nothing
  , hmi_maintainer  = Nothing
  , hmi_stability   = Nothing
  , hmi_portability = Nothing
  , hmi_safety      = Nothing
  , hmi_language    = Nothing
  , hmi_extensions  = []
  }


-----------------------------------------------------------------------------
-- * Options
-----------------------------------------------------------------------------


-- | Source-level options for controlling the documentation.
data DocOption
  = OptHide            -- ^ This module should not appear in the docs.
  | OptPrune
  | OptIgnoreExports   -- ^ Pretend everything is exported.
  | OptNotHome         -- ^ Not the best place to get docs for things
                       -- exported by this module.
  | OptShowExtensions  -- ^ Render enabled extensions for this module.
  deriving (Eq, Show)


-- | Option controlling how to qualify names
data QualOption
  = OptNoQual         -- ^ Never qualify any names.
  | OptFullQual       -- ^ Qualify all names fully.
  | OptLocalQual      -- ^ Qualify all imported names fully.
  | OptRelativeQual   -- ^ Like local, but strip module prefix
                      --   from modules in the same hierarchy.
  | OptAliasedQual    -- ^ Uses aliases of module names
                      --   as suggested by module import renamings.
                      --   However, we are unfortunately not able
                      --   to maintain the original qualifications.
                      --   Image a re-export of a whole module,
                      --   how could the re-exported identifiers be qualified?

type AliasMap = Map Module ModuleName

data Qualification
  = NoQual
  | FullQual
  | LocalQual Module
  | RelativeQual Module
  | AliasedQual AliasMap Module
       -- ^ @Module@ contains the current module.
       --   This way we can distinguish imported and local identifiers.

makeContentsQual :: QualOption -> Qualification
makeContentsQual qual =
  case qual of
    OptNoQual -> NoQual
    _         -> FullQual

makeModuleQual :: QualOption -> AliasMap -> Module -> Qualification
makeModuleQual qual aliases mdl =
  case qual of
    OptLocalQual      -> LocalQual mdl
    OptRelativeQual   -> RelativeQual mdl
    OptAliasedQual    -> AliasedQual aliases mdl
    OptFullQual       -> FullQual
    OptNoQual         -> NoQual


-----------------------------------------------------------------------------
-- * Error handling
-----------------------------------------------------------------------------


-- A monad which collects error messages, locally defined to avoid a dep on mtl


type ErrMsg = String
newtype ErrMsgM a = Writer { runWriter :: (a, [ErrMsg]) }


instance Functor ErrMsgM where
        fmap f (Writer (a, msgs)) = Writer (f a, msgs)

instance Applicative ErrMsgM where
    pure a = Writer (a, [])
    (<*>)  = ap

instance Monad ErrMsgM where
        return   = pure
        m >>= k  = Writer $ let
                (a, w)  = runWriter m
                (b, w') = runWriter (k a)
                in (b, w ++ w')


tell :: [ErrMsg] -> ErrMsgM ()
tell w = Writer ((), w)


-- Exceptions


-- | Haddock's own exception type.
data HaddockException = HaddockException String deriving Typeable


instance Show HaddockException where
  show (HaddockException str) = str


throwE :: String -> a
instance Exception HaddockException
throwE str = throw (HaddockException str)


-- In "Haddock.Interface.Create", we need to gather
-- @Haddock.Types.ErrMsg@s a lot, like @ErrMsgM@ does,
-- but we can't just use @GhcT ErrMsgM@ because GhcT requires the
-- transformed monad to be MonadIO.
newtype ErrMsgGhc a = WriterGhc { runWriterGhc :: Ghc (a, [ErrMsg]) }
--instance MonadIO ErrMsgGhc where
--  liftIO = WriterGhc . fmap (\a->(a,[])) liftIO
--er, implementing GhcMonad involves annoying ExceptionMonad and
--WarnLogMonad classes, so don't bother.
liftGhcToErrMsgGhc :: Ghc a -> ErrMsgGhc a
liftGhcToErrMsgGhc = WriterGhc . fmap (\a->(a,[]))
liftErrMsg :: ErrMsgM a -> ErrMsgGhc a
liftErrMsg = WriterGhc . return . runWriter
--  for now, use (liftErrMsg . tell) for this
--tell :: [ErrMsg] -> ErrMsgGhc ()
--tell msgs = WriterGhc $ return ( (), msgs )


instance Functor ErrMsgGhc where
  fmap f (WriterGhc x) = WriterGhc (fmap (first f) x)

instance Applicative ErrMsgGhc where
    pure a = WriterGhc (return (a, []))
    (<*>) = ap

instance Monad ErrMsgGhc where
  return = pure
  m >>= k = WriterGhc $ runWriterGhc m >>= \ (a, msgs1) ->
               fmap (second (msgs1 ++)) (runWriterGhc (k a))


-----------------------------------------------------------------------------
-- * Pass sensitive types
-----------------------------------------------------------------------------

type instance PostRn DocName NameSet        = PlaceHolder
type instance PostRn DocName Fixity         = PlaceHolder
type instance PostRn DocName Bool           = PlaceHolder
type instance PostRn DocName Name           = DocName
type instance PostRn DocName (Located Name) = Located DocName
type instance PostRn DocName [Name]         = PlaceHolder
type instance PostRn DocName DocName        = DocName

type instance PostTc DocName Kind     = PlaceHolder
type instance PostTc DocName Type     = PlaceHolder
type instance PostTc DocName Coercion = PlaceHolder<|MERGE_RESOLUTION|>--- conflicted
+++ resolved
@@ -1,14 +1,10 @@
-<<<<<<< HEAD
-{-# LANGUAGE CPP #-}
-{-# LANGUAGE DeriveDataTypeable, DeriveFunctor, DeriveFoldable, DeriveTraversable, StandaloneDeriving #-}
-{-# LANGUAGE TypeFamilies, RecordWildCards #-}
-=======
 {-# LANGUAGE CPP, DeriveDataTypeable, DeriveFunctor, DeriveFoldable, DeriveTraversable, StandaloneDeriving, TypeFamilies, RecordWildCards #-}
 {-# LANGUAGE FlexibleContexts #-}
 {-# LANGUAGE UndecidableInstances #-} -- Note [Pass sensitive types]
                                       -- in module GHC.PlaceHolder
->>>>>>> d2be5e88
+
 {-# OPTIONS_GHC -fno-warn-orphans #-}
+
 -----------------------------------------------------------------------------
 -- |
 -- Module      :  Haddock.Types
@@ -457,13 +453,8 @@
     DocExamples a             -> a `deepseq` ()
     DocHeader a               -> a `deepseq` ()
 
-<<<<<<< HEAD
-#if !MIN_VERSION_GLASGOW_HASKELL(8,0,1,1)
--- These were added to GHC itself in 8.0.2
-=======
 #if __GLASGOW_HASKELL__ < 801
 -- These were added to GHC itself in 8.2.1
->>>>>>> d2be5e88
 instance NFData Name where rnf x = seq x ()
 instance NFData OccName where rnf x = seq x ()
 instance NFData ModuleName where rnf x = seq x ()
