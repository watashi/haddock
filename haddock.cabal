--- conflicted
+++ resolved
@@ -65,12 +65,8 @@
 
   -- haddock typically only supports a single GHC major version 
   build-depends:
-<<<<<<< HEAD
-    base ^>= 4.11.0
-
-=======
-    base >= 4.3 && < 4.13
->>>>>>> 271a9cb0
+    base ^>= 4.12.0
+
   if flag(in-ghc-tree)
     hs-source-dirs: haddock-api/src,  haddock-library/src
     cpp-options: -DIN_GHC_TREE
@@ -83,11 +79,7 @@
       xhtml >= 3000.2 && < 3000.3,
       Cabal >= 1.10,
       ghc-boot,
-<<<<<<< HEAD
-      ghc == 8.4.*,
-=======
       ghc == 8.5.*,
->>>>>>> 271a9cb0
       bytestring,
       parsec,
       text,
